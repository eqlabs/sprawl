package service

import (
	fmt "fmt"
	"net"

	"github.com/sprawl/sprawl/errors"
	"github.com/sprawl/sprawl/interfaces"
	"github.com/sprawl/sprawl/pb"
	"github.com/sprawl/sprawl/util"
	"google.golang.org/grpc"
)

// Server contains services for both Orders and Channels
type Server struct {
	Orders   *OrderService
	Channels *ChannelService
	Logger   interfaces.Logger
	grpc     *grpc.Server
}

// NewServer returns a server that has connections to p2p and storage
<<<<<<< HEAD
func NewServer(log interfaces.Logger, storage interfaces.Storage, p2p interfaces.P2p) *Server {
	server := &Server{}
	if log != nil {
		server.Logger = log
	} else {
		server.Logger = new(util.PlaceholderLogger)
	}
=======
func NewServer(log interfaces.Logger, storage interfaces.Storage, p2p interfaces.P2p, websocket interfaces.WebsocketService) *Server {
	server := &Server{Logger: log}
>>>>>>> ed32cc70

	// Create an OrderService that defines the order handling operations
	server.Orders = &OrderService{Logger: log}
	server.Orders.RegisterWebsocket(websocket)
	server.Orders.RegisterStorage(storage)
	server.Orders.RegisterP2p(p2p)

	// Create a ChannelService that defines channel operations
	server.Channels = &ChannelService{}
	server.Channels.RegisterStorage(storage)
	server.Channels.RegisterP2p(p2p)

	return server
}

// Run runs the gRPC server
func (server *Server) Run(port uint) {
	lis, err := net.Listen("tcp", fmt.Sprintf(":%d", port))
	if !errors.IsEmpty(err) {
		server.Logger.Fatal(errors.E(errors.Op("Listen"), err))
	}

	opts := []grpc.ServerOption{}
	server.grpc = grpc.NewServer(opts...)

	// Register the Services with the RPC server
	pb.RegisterOrderHandlerServer(server.grpc, server.Orders)
	pb.RegisterChannelHandlerServer(server.grpc, server.Channels)

	// Run the server
	server.grpc.Serve(lis)
}

// Close gracefully shuts down the gRPC server
func (server *Server) Close() {
	server.Logger.Debug("gRPC API shutting down")
	server.grpc.GracefulStop()
}<|MERGE_RESOLUTION|>--- conflicted
+++ resolved
@@ -20,18 +20,13 @@
 }
 
 // NewServer returns a server that has connections to p2p and storage
-<<<<<<< HEAD
-func NewServer(log interfaces.Logger, storage interfaces.Storage, p2p interfaces.P2p) *Server {
+func NewServer(log interfaces.Logger, storage interfaces.Storage, p2p interfaces.P2p,  websocket interfaces.WebsocketService) *Server {
 	server := &Server{}
 	if log != nil {
 		server.Logger = log
 	} else {
 		server.Logger = new(util.PlaceholderLogger)
 	}
-=======
-func NewServer(log interfaces.Logger, storage interfaces.Storage, p2p interfaces.P2p, websocket interfaces.WebsocketService) *Server {
-	server := &Server{Logger: log}
->>>>>>> ed32cc70
 
 	// Create an OrderService that defines the order handling operations
 	server.Orders = &OrderService{Logger: log}
