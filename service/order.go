--- conflicted
+++ resolved
@@ -9,7 +9,6 @@
 
 	"github.com/golang/protobuf/proto"
 	ptypes "github.com/golang/protobuf/ptypes"
-<<<<<<< HEAD
 	peer "github.com/libp2p/go-libp2p-core/peer"
 	"github.com/sprawl/sprawl/errors"
 	"github.com/sprawl/sprawl/interfaces"
@@ -24,11 +23,6 @@
 	UpToDate SyncState = 0
 	// OutOfDate channel orders are out of date, needs synchronizing
 	OutOfDate SyncState = 1
-=======
-	"github.com/sprawl/sprawl/errors"
-	"github.com/sprawl/sprawl/interfaces"
-	"github.com/sprawl/sprawl/pb"
->>>>>>> ed32cc70
 )
 
 // OrderService implements the OrderService Server service.proto
@@ -36,12 +30,9 @@
 	Logger    interfaces.Logger
 	Storage   interfaces.Storage
 	P2p       interfaces.P2p
-<<<<<<< HEAD
 	syncState SyncState
 	syncLock  sync.Mutex
-=======
 	websocket interfaces.WebsocketService
->>>>>>> ed32cc70
 }
 
 func (s *OrderService) SetSyncState(syncState SyncState) {
@@ -114,10 +105,6 @@
 	err = s.Storage.Put(getOrderStorageKey(in.GetChannelID(), id), orderInBytes)
 	if !errors.IsEmpty(err) {
 		err = errors.E(errors.Op("Put order"), err)
-<<<<<<< HEAD
-=======
-
->>>>>>> ed32cc70
 	}
 
 	// Construct the message to send to other peers
@@ -297,11 +284,7 @@
 	}
 
 	// Try to delete the Order from LevelDB with specified ID
-<<<<<<< HEAD
 	err = s.Storage.Delete(getOrderStorageKey(in.GetChannelID(), in.GetOrderID()))
-=======
-	err = s.Storage.Delete(getOrderStorageKey(in.GetOrderID()))
->>>>>>> ed32cc70
 	if !errors.IsEmpty(err) {
 		err = errors.E(errors.Op("Delete order"), err)
 	}
