[log]
format = "console"
level = "DEBUG"

[database]
path = "/var/lib/sprawl/test"
inMemory = true

[rpc]
port = 1337

[p2p]
debug = false
externalIP = ""
port = 4001
enableRelay = true
enableAutoRelay = true
enableNATPortMap = true
useIPFSPeers = false

[errors]
<<<<<<< HEAD
enableStackTrace = true
=======
enableStackTrace = false

[websocket]
enable = true
port = 3000
>>>>>>> ed32cc70
<|MERGE_RESOLUTION|>--- conflicted
+++ resolved
@@ -19,12 +19,8 @@
 useIPFSPeers = false
 
 [errors]
-<<<<<<< HEAD
 enableStackTrace = true
-=======
-enableStackTrace = false
 
 [websocket]
 enable = true
-port = 3000
->>>>>>> ed32cc70
+port = 3000