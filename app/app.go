--- conflicted
+++ resolved
@@ -109,12 +109,6 @@
 
 // Run is a separated main-function to ease testing
 func (app *App) Run() {
-<<<<<<< HEAD
-	if app.config.GetDebugSetting() {
-		app.Logger.Info("Running the debug pinger on channel \"testChannel\"!")
-=======
-	// Run the gRPC API
-
 	defer app.Server.Close()
 	defer app.Storage.Close()
 	defer app.P2p.Close()
@@ -126,7 +120,6 @@
 		if app.Logger != nil {
 			app.Logger.Info("Running the debug pinger on channel \"testChannel\"!")
 		}
->>>>>>> ed32cc70
 		go app.debugPinger()
 	}
 
